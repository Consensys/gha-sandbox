--- conflicted
+++ resolved
@@ -1,70 +1,62 @@
-name: on-main
-
-on:
-  push:
-    branches:
-      - main
-
-jobs:
-  syncTestReports:
-    if: github.repository == 'Consensys/gha-sandbox'
-    runs-on: ubuntu-22.04
-    steps:
-      - name: Dump GitHub context
-        env:
-          GITHUB_CONTEXT: ${{ toJson(github) }}
-        run: echo "$GITHUB_CONTEXT"
-      - name: Dump job context
-        env:
-          JOB_CONTEXT: ${{ toJson(job) }}
-        run: echo "$JOB_CONTEXT"
-      - name: Dump steps context
-        env:
-          STEPS_CONTEXT: ${{ toJson(steps) }}
-        run: echo "$STEPS_CONTEXT"
-      - name: Dump runner context
-        env:
-          RUNNER_CONTEXT: ${{ toJson(runner) }}
-        run: echo "$RUNNER_CONTEXT"
-      - name: Dump strategy context
-        env:
-          STRATEGY_CONTEXT: ${{ toJson(strategy) }}
-        run: echo "$STRATEGY_CONTEXT"
-      - name: Dump matrix context
-        env:
-          MATRIX_CONTEXT: ${{ toJson(matrix) }}
-        run: echo "$MATRIX_CONTEXT"
-      - name: Get latest merge PR number
-        id: latest_merged_pr_number
-<<<<<<< HEAD
-        run: echo "PULL_REQUEST_NUMBER=$(gh pr list --repo Consensys/gha-sandbox --base main --state merged --limit 1 --json number | jq '.[].number')" >> "$GITHUB_OUTPUT"
-=======
-        run: echo "PULL_REQUEST_NUMBER=$(gh pr list --repo Consensys/gha-sandbox --base main --state merged --limit 1 --json number | jq '.[].number')" > "$GITHUB_OUTPUT"
->>>>>>> 54d01721
-        env:
-          GITHUB_TOKEN: ${{ secrets.GITHUB_TOKEN }}
-      - name: Get Unit Test Reports
-        uses: dawidd6/action-download-artifact@e7466d1a7587ed14867642c2ca74b5bcc1e19a2d
-        with:
-          workflow_conclusion: success
-          workflow: test.yml
-<<<<<<< HEAD
-          pr: ${{ LATEST_MERGED_PR_NUMBER }}
-=======
-          pr: $LATEST_MERGED_PR_NUMBER
->>>>>>> 54d01721
-          name_is_regexp: true
-          name: 'unit-\d+-test-results'
-          path: unit-test-results
-          if_no_artifact_found: true
-        env:
-          LATEST_MERGED_PR_NUMBER: ${{ steps.latest_merged_pr_number.outputs.PULL_REQUEST_NUMBER }}
-      - name: List files pre
-        run: ls -lR
-      - name: Upload Unit Test Results
-        uses: actions/upload-artifact@5d5d22a31266ced268874388b861e4b58bb5c2f3
-        with:
-          name: unit-all-test-results
-          path: 'unit-test-results/**/test-results/**/TEST-*.xml'
-      - name: List files post
+name: on-main
+
+on:
+  push:
+    branches:
+      - main
+
+jobs:
+  syncTestReports:
+    if: github.repository == 'Consensys/gha-sandbox'
+    runs-on: ubuntu-22.04
+    steps:
+      - name: Dump GitHub context
+        env:
+          GITHUB_CONTEXT: ${{ toJson(github) }}
+        run: echo "$GITHUB_CONTEXT"
+      - name: Dump job context
+        env:
+          JOB_CONTEXT: ${{ toJson(job) }}
+        run: echo "$JOB_CONTEXT"
+      - name: Dump steps context
+        env:
+          STEPS_CONTEXT: ${{ toJson(steps) }}
+        run: echo "$STEPS_CONTEXT"
+      - name: Dump runner context
+        env:
+          RUNNER_CONTEXT: ${{ toJson(runner) }}
+        run: echo "$RUNNER_CONTEXT"
+      - name: Dump strategy context
+        env:
+          STRATEGY_CONTEXT: ${{ toJson(strategy) }}
+        run: echo "$STRATEGY_CONTEXT"
+      - name: Dump matrix context
+        env:
+          MATRIX_CONTEXT: ${{ toJson(matrix) }}
+        run: echo "$MATRIX_CONTEXT"
+      - name: Get latest merge PR number
+        id: latest_merged_pr_number
+        run: echo "PULL_REQUEST_NUMBER=$(gh pr list --repo Consensys/gha-sandbox --base main --state merged --limit 1 --json number | jq '.[].number')" >> "$GITHUB_OUTPUT"
+        env:
+          GITHUB_TOKEN: ${{ secrets.GITHUB_TOKEN }}
+      - name: Get Unit Test Reports
+        uses: dawidd6/action-download-artifact@e7466d1a7587ed14867642c2ca74b5bcc1e19a2d
+        with:
+          workflow_conclusion: success
+          workflow: test.yml
+          pr: ${{ env.LATEST_MERGED_PR_NUMBER }}
+          name_is_regexp: true
+          name: 'unit-\d+-test-results'
+          path: unit-test-results
+          if_no_artifact_found: true
+        env:
+          LATEST_MERGED_PR_NUMBER: ${{ steps.latest_merged_pr_number.outputs.PULL_REQUEST_NUMBER }}
+      - name: List files pre
+        run: ls -lR
+      - name: Upload Unit Test Results
+        uses: actions/upload-artifact@5d5d22a31266ced268874388b861e4b58bb5c2f3
+        with:
+          name: unit-all-test-results
+          path: 'unit-test-results/**/test-results/**/TEST-*.xml'
+      - name: List files post
         run: ls -lR